--- conflicted
+++ resolved
@@ -973,11 +973,7 @@
                 loss = loss_fct(logits[mask], labels[mask])
                 n_not_nan = mask.sum(1)
                 loss_weights = (torch.ones_like(input) / n_not_nan.unsqueeze(1))[mask]
-<<<<<<< HEAD
-                loss = (loss * loss_weights).mean() * logits.shape[1] #better scaling for lr
-=======
                 loss = (loss * loss_weights).sum() / logits.shape[0] #better scaling for lr
->>>>>>> fb835d8f
 
         if not return_dict:
             return tuple(x for x in [loss, logits, hidden_states] if x is not None)
